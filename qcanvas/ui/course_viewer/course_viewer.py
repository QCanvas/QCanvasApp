import logging

import qcanvas_backend.database.types as db
from qcanvas_backend.net.resources.download.resource_manager import ResourceManager
from qcanvas_backend.net.sync.sync_receipt import SyncReceipt
from qtpy.QtCore import Slot
from qtpy.QtWidgets import *

from qcanvas.ui.course_viewer.tabs.assignment_tab import AssignmentTab
from qcanvas.ui.course_viewer.tabs.file_tab import FileTab
from qcanvas.ui.course_viewer.tabs.mail_tab import MailTab
from qcanvas.ui.course_viewer.tabs.page_tab import PageTab
from qcanvas.util.basic_fonts import bold_font
from qcanvas.util.layouts import layout
from qcanvas.util.ui_tools import make_truncatable

_logger = logging.getLogger(__name__)


class CourseViewer(QWidget):
    def __init__(
        self,
        course: db.Course,
        downloader: ResourceManager,
        *,
        sync_receipt: SyncReceipt
    ):
        super().__init__()
        # todo this is a mess. there are several other messes like this too, do they all have to be a mess?
        self._course_id = course.id

        self._course_label = QLabel(course.name)
        self._course_label.setFont(bold_font)
        make_truncatable(self._course_label)

        self._pages_tab = PageTab.create_from_receipt(
            course=course,
            downloader=downloader,
            sync_receipt=sync_receipt,
        )
        self._assignments_tab = AssignmentTab.create_from_receipt(
            course=course,
            downloader=downloader,
            sync_receipt=sync_receipt,
        )
        self._mail_tab = MailTab.create_from_receipt(
            course=course,
            downloader=downloader,
            sync_receipt=sync_receipt,
        )
<<<<<<< HEAD
        self._files_tab = FileTab.create_from_receipt(
            course=course,
            downloader=downloader,
            sync_receipt=sync_receipt,
        )
=======
>>>>>>> 060814de

        self._tabs = QTabWidget()
        self._tabs.addTab(self._pages_tab, "Pages")
        self._tabs.addTab(self._assignments_tab, "Assignments")
        self._tabs.addTab(self._mail_tab, "Mail")
        self._tabs.addTab(QLabel("Not implemented"), "Files")
        # self._tabs.addTab(QLabel("Not implemented"), "Panopto")  # The meme lives on!

        self.setLayout(layout(QVBoxLayout, self._course_label, self._tabs))

        self._tabs.currentChanged.connect(self._tab_changed)

        self._highlight_tabs(sync_receipt)
        self._unhighlight_tab(0)  # Because the first tab always gets auto-selected

    def reload(self, course: db.Course, *, sync_receipt: SyncReceipt) -> None:
        self._pages_tab.reload(course, sync_receipt=sync_receipt)
        self._assignments_tab.reload(course, sync_receipt=sync_receipt)
        self._mail_tab.reload(course, sync_receipt=sync_receipt)

        self._highlight_tabs(sync_receipt)

    @Slot(int)
    def _tab_changed(self, index: int) -> None:
        if index != -1:
            self._unhighlight_tab(index)

    def _highlight_tabs(self, sync_receipt: SyncReceipt) -> None:
        updates = sync_receipt.updates_by_course.get(self._course_id, None)

        if updates is not None:
            if len(updates.updated_pages) > 0:
                self._highlight_tab(0)

            if len(updates.updated_assignments) > 0:
                self._highlight_tab(1)

            if len(updates.updated_messages) > 0:
                self._highlight_tab(2)
        else:
            for index in range(0, 4):
                self._unhighlight_tab(index)

    def _highlight_tab(self, tab_index: int) -> None:
        self._tabs.setTabText(tab_index, "* " + self._tabs.tabText(tab_index))

    def _unhighlight_tab(self, tab_index: int) -> None:
        self._tabs.setTabText(
            tab_index, self._tabs.tabText(tab_index).replace("* ", "")
        )<|MERGE_RESOLUTION|>--- conflicted
+++ resolved
@@ -48,20 +48,17 @@
             downloader=downloader,
             sync_receipt=sync_receipt,
         )
-<<<<<<< HEAD
         self._files_tab = FileTab.create_from_receipt(
             course=course,
             downloader=downloader,
             sync_receipt=sync_receipt,
         )
-=======
->>>>>>> 060814de
 
         self._tabs = QTabWidget()
         self._tabs.addTab(self._pages_tab, "Pages")
         self._tabs.addTab(self._assignments_tab, "Assignments")
         self._tabs.addTab(self._mail_tab, "Mail")
-        self._tabs.addTab(QLabel("Not implemented"), "Files")
+        self._tabs.addTab(self._files_tab, "Files")
         # self._tabs.addTab(QLabel("Not implemented"), "Panopto")  # The meme lives on!
 
         self.setLayout(layout(QVBoxLayout, self._course_label, self._tabs))
@@ -87,6 +84,10 @@
         updates = sync_receipt.updates_by_course.get(self._course_id, None)
 
         if updates is not None:
+            # if len(updates.updated_resources) > 0:
+            #     raise Exception("Looks like you forgot to update the other numbers??????"")
+            #     self._highlight_tab(0)
+
             if len(updates.updated_pages) > 0:
                 self._highlight_tab(0)
 
